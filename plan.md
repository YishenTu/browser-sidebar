--- conflicted
+++ resolved
@@ -20,11 +20,7 @@
 
 ## Guardrails (System must keep working)
 
-<<<<<<< HEAD
-- Feature flag: `src/config/featureFlags.ts` → `refactorMode` (default false)
-=======
 - Feature flag: removed (new architecture is the default)
->>>>>>> 56204eeb
 - Re-exports: Temporary barrels in old locations to keep imports stable during moves
 - Each phase: green `npm run typecheck`, `npm run lint`, `npm test`, `npm run build`
 - Tests: >90% coverage on touched modules; add smoke/integration for streaming and extraction
@@ -97,11 +93,7 @@
 
 **Adds:**
 
-<<<<<<< HEAD
-- `src/config/featureFlags.ts`: `export const refactorMode = false;`
-=======
 - Remove `src/config/featureFlags.ts` entirely
->>>>>>> 56204eeb
 - Update `README.md` rollout notes (section only)
 
 **Changes:**
